import os

from setuptools import setup, find_packages

__author__ = 'ft'

here = os.path.abspath(os.path.dirname(__file__))
README_fn = os.path.join(here, 'README.rst')
README = 'eduID User Database interface module'
if os.path.exists(README_fn):
    README = open(README_fn).read()

<<<<<<< HEAD
version = '0.5.1'
=======
version = '0.6.0'
>>>>>>> 9d5bb91a

install_requires = [
    'pymongo >= 3.6',
    'six',
]

testing_extras = [
    'pytest>=5.2.0'
    'pytest-cov>=2.7.1'
]

setup(
    name='eduid-userdb',
    version=version,
    description="eduID User Database interface module",
    long_description=README,
    classifiers=[
        # Get strings from http://pypi.python.org/pypi?%3Aaction=list_classifiers
    ],
    keywords='eduid',
    author='Fredrik Thulin',
    author_email='fredrik@thulin.net',
    url='https://www.eduid.se/',
    license='BSD',
    packages=find_packages('src'),
    package_dir={'': 'src'},
   #   packages=['eduid_userdb',
   #             'eduid_userdb.signup',
   #             'eduid_userdb.dashboard',
   #             'eduid_userdb.actions',
   #             'eduid_userdb.actions.tou',
   #             'eduid_userdb.actions.chpass',
   #             'eduid_userdb.proofing',
   #             ],
      #include_package_data=True,
      #package_data = { },
    zip_safe=False,
    install_requires=install_requires,
    extras_require={
        'testing': testing_extras,
    },
)<|MERGE_RESOLUTION|>--- conflicted
+++ resolved
@@ -10,11 +10,7 @@
 if os.path.exists(README_fn):
     README = open(README_fn).read()
 
-<<<<<<< HEAD
-version = '0.5.1'
-=======
-version = '0.6.0'
->>>>>>> 9d5bb91a
+version = '0.6.1'
 
 install_requires = [
     'pymongo >= 3.6',
