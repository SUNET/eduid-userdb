from bson import ObjectId
import datetime

from unittest import TestCase

from eduid_userdb.user import User
from eduid_userdb.tou import ToUList
from eduid_userdb.exceptions import UserHasUnknownData, UserHasNotCompletedSignup, UserIsRevoked

__author__ = 'ft'


class TestUser(TestCase):

    def setUp(self):
        self.data1 = {u'_id': ObjectId('547357c3d00690878ae9b620'),
                      u'eduPersonPrincipalName': u'guvat-nalif',
                      u'mail': u'user@example.net',
                      u'mailAliases': [{u'added_timestamp': datetime.datetime(2014, 12, 18, 11, 25, 19, 804000),
                                        u'email': u'user@example.net',
                                        u'verified': True}],
                      u'passwords': [{u'created_ts': datetime.datetime(2014, 11, 24, 16, 22, 49, 188000),
                                      u'id': ObjectId('54735b588a7d2a2c4ec3e7d0'),
                                      u'salt': u'$NDNv1H1$315d7$32$32$',
                                      u'source': u'dashboard'}],
                      u'norEduPersonNIN': [u'197801012345'],
                      u'subject': u'physical person',
                      u'eduPersonEntitlement': [u'http://foo.example.org'],
                      u'preferredLanguage': u'en',
                      }
        self.user1 = User(self.data1)

        self.data2 = {u'_id': ObjectId('549190b5d00690878ae9b622'),
                      u'displayName': u'Some \xf6ne',
                      u'eduPersonPrincipalName': u'birub-gagoz',
                      u'givenName': u'Some',
                      u'mail': u'some.one@gmail.com',
                      u'mailAliases': [{u'email': u'someone+test1@gmail.com',
                                        u'verified': True},
                                       {u'added_timestamp': datetime.datetime(2014, 12, 17, 14, 35, 14, 728000),
                                        u'email': u'some.one@gmail.com',
                                        u'verified': True}],
                      u'mobile': [{u'added_timestamp': datetime.datetime(2014, 12, 18, 9, 11, 35, 78000),
                                   u'mobile': u'+46702222222',
                                   u'primary': True,
                                   u'verified': True}],
                      u'passwords': [{u'created_ts': datetime.datetime(2015, 2, 11, 13, 58, 42, 327000),
                                      u'id': ObjectId('54db60128a7d2a26e8690cda'),
                                      u'salt': u'$NDNv1H1$db011fc$32$32$',
                                      u'source': u'dashboard'}],
                      u'preferredLanguage': u'sv',
                      u'sn': u'\xf6ne',
                      u'subject': u'physical person'}
        self.user2 = User(self.data2)

    def test_user_id(self):
        self.assertEqual(self.user1.user_id, self.data1['_id'])

    def test_eppn(self):
        self.assertEqual(self.user1.eppn, self.data1['eduPersonPrincipalName'])

    def test_given_name(self):
        self.assertEqual(self.user2.given_name, self.data2['givenName'])

    def test_display_name(self):
        self.assertEqual(self.user2.display_name, self.data2['displayName'])

    def test_surname(self):
        self.assertEqual(self.user2.surname, self.data2['sn'])

    def test_mail_addresses(self):
        self.assertEqual(self.user1.mail_addresses.primary.email, self.data1['mailAliases'][0]['email'])

    def test_mail_addresses_to_old_userdb_format(self):
        """
        Test that we get back a dict identical to the one we put in for old-style userdb data.
        """
        to_dict_result = self.user1.mail_addresses.to_list_of_dicts(old_userdb_format=True)
        self.assertEqual(to_dict_result, self.data1['mailAliases'])

    def test_phone_numbers(self):
        """
        Test that we get back a dict identical to the one we put in for old-style userdb data.
        """
        to_dict_result = self.user2.phone_numbers.to_list_of_dicts(old_userdb_format=True)
        self.assertEqual(to_dict_result, self.data2['mobile'])

    def test_passwords(self):
        """
        Test that we get back a dict identical to the one we put in for old-style userdb data.
        """
        self.assertEqual(self.user1.passwords.to_list_of_dicts(old_userdb_format=True), self.data1['passwords'])

    def test_obsolete_attributes(self):
        """
        Test that some obsolete attributes don't cause parse failures.
        """
        data = self.data1
        data['postalAddress'] = {'foo': 'bar'}
        data['date'] = 'anything'
        user = User(data)
        self.assertEqual(self.user1._data, user._data)

    def test_unknown_attributes(self):
        """
        Test parsing a document with unknown data in it.
        """
        data = self.data1
        data['unknown_attribute'] = 'something'
        user = User(data, raise_on_unknown=False)
        self.assertEqual(data['_id'], user.user_id)

        with self.assertRaises(UserHasUnknownData):
            User(data, raise_on_unknown=True)

    def test_incomplete_signup_user(self):
        """
        Test parsing the incomplete documents left in the central userdb by older Signup application.
        """
        data = {u'_id': ObjectId(),
                u'eduPersonPrincipalName': u'vohon-mufus',
                u'mail': u'olle@example.org',
                u'mailAliases': [{u'email': u'olle@example.org', u'verified': False}],
                }
        with self.assertRaises(UserHasNotCompletedSignup):
            User(data)
        data['subject'] = 'physical person'  # later signup added this attribute
        with self.assertRaises(UserHasNotCompletedSignup):
            User(data)
        data[u'mailAliases'][0]['verified'] = True
<<<<<<< HEAD
        data[u'sn'] = 'not signup-incomplete anymore'
        data[u'passwords'] = [{u'created_ts': datetime.datetime(2014, 9, 4, 8, 57, 7, 362000),
                                u'id': ObjectId(),
                                u'salt': u'salt',
                                u'source': u'dashboard'}]
=======
        data['sn'] = 'not signup-incomplete anymore'
        data['passwords'] = [{u'created_ts': datetime.datetime(2014, 9, 4, 8, 57, 7, 362000),
                              u'id': ObjectId(),
                              u'salt': u'salt',
                              u'created_by': u'dashboard'}]
>>>>>>> bb111e88
        user = User(data)
        self.assertEqual(user.surname, data['sn'])
        self.assertEqual(user.passwords.to_list_of_dicts(), data['passwords'])

    def test_revoked_user(self):
        """
        Test ability to identify revoked users.
        """
        data = {u'_id': ObjectId(),
                u'eduPersonPrincipalName': u'binib-mufus',
                u'revoked_ts': datetime.datetime(2015, 5, 26, 8, 33, 56, 826000),
                }
        with self.assertRaises(UserIsRevoked):
            User(data)

    def test_user_with_no_primary_mail(self):
        mail = u'yahoo@example.com'
        data = {u'_id': ObjectId(),
                u'eduPersonPrincipalName': u'lutol-bafim',
                u'mailAliases': [{u'email': mail, u'verified': True}],
                u'passwords': [{u'created_ts': datetime.datetime(2014, 9, 4, 8, 57, 7, 362000),
                                u'id': ObjectId(),
                                u'salt': u'salt',
                                u'source': u'dashboard'}],
                }
        user = User(data)
        self.assertEqual(mail, user.mail_addresses.primary.email)

    def test_user_with_indirectly_verified_primary_mail(self):
        """
        If a user has passwords set, the 'mail' attribute will be considered indirectly verified.
        """
        mail = u'yahoo@example.com'
        data = {u'_id': ObjectId(),
                u'eduPersonPrincipalName': u'lutol-bafim',
                u'mail': mail,
                u'mailAliases': [{u'email': mail, u'verified': False}],
                u'passwords': [{u'created_ts': datetime.datetime(2014, 9, 4, 8, 57, 7, 362000),
                                u'id': ObjectId(),
                                u'salt': u'salt',
                                u'source': u'dashboard'}],
                }
        user = User(data)
        self.assertEqual(mail, user.mail_addresses.primary.email)

    def test_user_with_csrf_junk_in_mail_address(self):
        """
        For a long time, Dashboard leaked CSRF tokens into the mail address dicts.
        """
        mail = u'yahoo@example.com'
        data = {u'_id': ObjectId(),
                u'eduPersonPrincipalName': u'test-test',
                u'mailAliases': [{u'email': mail,
                u'verified': True,
                u'csrf': u'6ae1d4e95305b72318a683883e70e3b8e302cd75'}],
                u'passwords': [{u'created_ts': datetime.datetime(2014, 9, 4, 8, 57, 7, 362000),
                                u'id': ObjectId(),
                                u'salt': u'salt',
                                u'source': u'dashboard'}],
               }
        user = User(data)
        self.assertEqual(mail, user.mail_addresses.primary.email)

    def test_to_dict(self):
        """
        Test that User objects can be recreated.
        """
        d1 = self.user1.to_dict()
        u2 = User(d1)
        d2 = u2.to_dict()
        self.assertEqual(d1, d2)

    def test_to_dict_old_format(self):
        """
        Test that User objects can be recreated.
        """
        d1 = self.user1.to_dict(old_userdb_format=True)
        u2 = User(d1)
        d2 = u2.to_dict(old_userdb_format=True)
        self.assertEqual(d1, d2)

    def test_modified_ts(self):
        """
        Test the modified_ts property.
        """
        # ensure known starting point
        self.assertIsNone(self.user1.modified_ts)
        # set to current time
        self.user1.modified_ts = True
        _time1 = self.user1.modified_ts
        self.assertIsInstance(_time1, datetime.datetime)
        # Setting existing value to None should be ignored
        self.user1.modified_ts = None
        self.assertEqual(_time1, self.user1.modified_ts)
        # update to current time
        self.user1.modified_ts = True
        _time2 = self.user1.modified_ts
        self.assertNotEqual(_time1, _time2)
        # set to a datetime instance
        self.user1.modified_ts = _time1
        self.assertEqual(_time1, self.user1.modified_ts)

    def test_two_unverified_non_primary_phones(self):
        """
        Test that the first entry in the `mobile' list is chosen as primary when none are verified.
        """
        number1 = u'+9112345678'
        number2 = u'+9123456789'
        data = {u'_id': ObjectId(),
                u'displayName': u'xxx yyy',
                u'eduPersonPrincipalName': u'pohig-test',
                u'givenName': u'xxx',
                u'mail': u'test@gmail.com',
                u'mailAliases': [{u'email': u'test@gmail.com', u'verified': True}],
                u'mobile': [{u'csrf': u'47d42078719b8377db622c3ff85b94840b483c92',
                             u'mobile': number1,
                             u'primary': False,
                             u'verified': False},
                            {u'csrf': u'47d42078719b8377db622c3ff85b94840b483c92',
                             u'mobile': number2,
                             u'primary': False,
                             u'verified': False}],
                u'passwords': [{u'created_ts': datetime.datetime(2014, 6, 29, 17, 52, 37, 830000),
                                u'id': ObjectId(),
                                u'salt': u'$NDNv1H1$foo$32$32$',
                                u'source': u'dashboard'}],
                u'preferredLanguage': u'en',
                u'sn': u'yyy',
                }
        user = User(data)
        self.assertEqual(user.phone_numbers.primary.number, number1)

    def test_two_non_primary_phones(self):
        """
        Test that the first verified number is chosen as primary, if there is a verified number.
        """
        number1 = u'+9112345678'
        number2 = u'+9123456789'
        data = {u'_id': ObjectId(),
                u'displayName': u'xxx yyy',
                u'eduPersonPrincipalName': u'pohig-test',
                u'givenName': u'xxx',
                u'mail': u'test@gmail.com',
                u'mailAliases': [{u'email': u'test@gmail.com', u'verified': True}],
                u'mobile': [{u'csrf': u'47d42078719b8377db622c3ff85b94840b483c92',
                             u'mobile': number1,
                             u'primary': False,
                             u'verified': False},
                            {u'csrf': u'47d42078719b8377db622c3ff85b94840b483c92',
                             u'mobile': number2,
                             u'primary': False,
                             u'verified': True}],
                u'passwords': [{u'created_ts': datetime.datetime(2014, 6, 29, 17, 52, 37, 830000),
                                u'id': ObjectId(),
                                u'salt': u'$NDNv1H1$foo$32$32$',
                                u'source': u'dashboard'}],
                u'preferredLanguage': u'en',
                u'sn': u'yyy',
                }
        user = User(data)
        self.assertEqual(user.phone_numbers.primary.number, number2)

    def test_user_tou(self):
        """
        Basic test for user ToU.
        """
        tou_dict = \
            {'id': ObjectId(),
             'event_type': 'tou_event',
             'version': '1',
             'created_by': 'unit test',
             'created_ts': True,
             }
        tou_events = ToUList([tou_dict])
        data = self.data1
        data.update({'tou': tou_events.to_list_of_dicts()})
        user = User(data)
        self.assertTrue(user.tou.has_accepted('1'))
        self.assertFalse(user.tou.has_accepted('2'))<|MERGE_RESOLUTION|>--- conflicted
+++ resolved
@@ -128,19 +128,11 @@
         with self.assertRaises(UserHasNotCompletedSignup):
             User(data)
         data[u'mailAliases'][0]['verified'] = True
-<<<<<<< HEAD
-        data[u'sn'] = 'not signup-incomplete anymore'
-        data[u'passwords'] = [{u'created_ts': datetime.datetime(2014, 9, 4, 8, 57, 7, 362000),
-                                u'id': ObjectId(),
-                                u'salt': u'salt',
-                                u'source': u'dashboard'}]
-=======
         data['sn'] = 'not signup-incomplete anymore'
         data['passwords'] = [{u'created_ts': datetime.datetime(2014, 9, 4, 8, 57, 7, 362000),
                               u'id': ObjectId(),
                               u'salt': u'salt',
                               u'created_by': u'dashboard'}]
->>>>>>> bb111e88
         user = User(data)
         self.assertEqual(user.surname, data['sn'])
         self.assertEqual(user.passwords.to_list_of_dicts(), data['passwords'])
