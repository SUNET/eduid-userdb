# -*- coding: utf-8 -*-
#
# Copyright (c) 2015 NORDUnet A/S
# All rights reserved.
#
#   Redistribution and use in source and binary forms, with or
#   without modification, are permitted provided that the following
#   conditions are met:
#
#     1. Redistributions of source code must retain the above copyright
#        notice, this list of conditions and the following disclaimer.
#     2. Redistributions in binary form must reproduce the above
#        copyright notice, this list of conditions and the following
#        disclaimer in the documentation and/or other materials provided
#        with the distribution.
#     3. Neither the name of the NORDUnet nor the names of its
#        contributors may be used to endorse or promote products derived
#        from this software without specific prior written permission.
#
# THIS SOFTWARE IS PROVIDED BY THE COPYRIGHT HOLDERS AND CONTRIBUTORS
# "AS IS" AND ANY EXPRESS OR IMPLIED WARRANTIES, INCLUDING, BUT NOT
# LIMITED TO, THE IMPLIED WARRANTIES OF MERCHANTABILITY AND FITNESS
# FOR A PARTICULAR PURPOSE ARE DISCLAIMED. IN NO EVENT SHALL THE
# COPYRIGHT HOLDER OR CONTRIBUTORS BE LIABLE FOR ANY DIRECT, INDIRECT,
# INCIDENTAL, SPECIAL, EXEMPLARY, OR CONSEQUENTIAL DAMAGES (INCLUDING,
# BUT NOT LIMITED TO, PROCUREMENT OF SUBSTITUTE GOODS OR SERVICES;
# LOSS OF USE, DATA, OR PROFITS; OR BUSINESS INTERRUPTION) HOWEVER
# CAUSED AND ON ANY THEORY OF LIABILITY, WHETHER IN CONTRACT, STRICT
# LIABILITY, OR TORT (INCLUDING NEGLIGENCE OR OTHERWISE) ARISING IN
# ANY WAY OUT OF THE USE OF THIS SOFTWARE, EVEN IF ADVISED OF THE
# POSSIBILITY OF SUCH DAMAGE.
#

from bson import ObjectId
from bson.errors import InvalidId

from eduid_userdb.db import BaseDB
from eduid_userdb.userdb import UserDB
from eduid_userdb.exceptions import DocumentOutOfSync
from eduid_userdb.proofing import LetterProofingState, OidcProofingState
from eduid_userdb.proofing import EmailProofingState, ProofingUser
from eduid_userdb.proofing import PhoneProofingState
from eduid_userdb.exceptions import MultipleDocumentsReturned

import logging
logger = logging.getLogger(__name__)

__author__ = 'lundberg'


class ProofingStateDB(BaseDB):

    ProofingStateClass = None

    def __init__(self, db_uri, db_name, collection='proofing_data'):
        BaseDB.__init__(self, db_uri, db_name, collection)

    # XXX: Deprecated function that will be removed
    def get_state_by_user_id(self, user_id, eppn, raise_on_missing=True):
        """
        Locate a state in the db given the state's user_id.

        :param user_id: User identifier
        :param eppn: eduPersonPrincipalName
        :param raise_on_missing: Raise exception if True else return None

        :type user_id: bson.ObjectId | str | unicode
        :type eppn: str | unicode
        :type raise_on_missing: bool

        :return: ProofingStateClass instance | None
        :rtype: ProofingStateClass | None

        :raise self.DocumentDoesNotExist: No user match the search criteria
        :raise self.MultipleDocumentsReturned: More than one user matches the search criteria
        """
        if not isinstance(user_id, ObjectId):
            try:
                user_id = ObjectId(user_id)
            except InvalidId:
                return None
        doc = self._get_document_by_attr('user_id', user_id, raise_on_missing)
        if doc:
            # Rewrite state document with eppn instead of user_id
            doc['eduPersonPrincipalName'] = eppn  # Add eppn to data as it was missing
            user_id = doc.pop('user_id')
            proofing_state = self.ProofingStateClass(doc)
            logger.info('Rewriting user_id proofing state to eppn proofing state')
            logger.debug('Proofing state user_id: {!s}'.format(user_id))
            logger.debug('Proofing state eppn: {!s}'.format(eppn))
            self.remove_document({'user_id': user_id})
            logger.info('Removed user_id proofing state')

            # The old document is removed and therefore no sync check is needed
            self.save(proofing_state, check_sync=False)
            logger.info('Saved eppn proofing state')
            return self.get_state_by_eppn(eppn, raise_on_missing)

    def get_state_by_eppn(self, eppn, raise_on_missing=True):
        """
        Locate a state in the db given the state user's eppn.

        :param eppn: eduPersonPrincipalName
        :param raise_on_missing: Raise exception if True else return None

        :type eppn: str | unicode
        :type raise_on_missing: bool

        :return: ProofingStateClass instance | None
        :rtype: ProofingStateClass | None

        :raise self.DocumentDoesNotExist: No user match the search criteria
        :raise self.MultipleDocumentsReturned: More than one user matches the search criteria
        """

        state = self._get_document_by_attr('eduPersonPrincipalName', eppn, raise_on_missing)
        if state:
            return self.ProofingStateClass(state)

    def save(self, state, check_sync=True):
        """

        :param state: ProofingStateClass object
        :param check_sync: Ensure the document hasn't been updated in the database since it was loaded

        :type state: ProofingStateClass
        :type check_sync: bool

        :return:
        """

        modified = state.modified_ts
        state.modified_ts = True  # update to current time
        if modified is None:
            # document has never been modified
            result = self._coll.insert(state.to_dict())
            logging.debug("{!s} Inserted new state {!r} into {!r}): {!r})".format(
                self, state, self._coll_name, result))
        else:
            test_doc = {'eduPersonPrincipalName': state.eppn}
            if check_sync:
                test_doc['modified_ts'] = modified
            result = self._coll.update(test_doc, state.to_dict(), upsert=(not check_sync))
            if check_sync and result['n'] == 0:
                db_ts = None
                db_state = self._coll.find_one({'eduPersonPrincipalName': state.eppn})
                if db_state:
                    db_ts = db_state['modified_ts']
                logging.debug("{!s} FAILED Updating state {!r} (ts {!s}) in {!r}). "
                              "ts in db = {!s}".format(self, state, modified, self._coll_name, db_ts))
                raise DocumentOutOfSync('Stale state object can\'t be saved')

            logging.debug("{!s} Updated state {!r} (ts {!s}) in {!r}): {!r}".format(
                self, state, modified, self._coll_name, result))

    def remove_state(self, state):
        """
        :param state: ProofingStateClass object

        :type state: ProofingStateClass
        """
        self.remove_document({'eduPersonPrincipalName': state.eppn})


class LetterProofingStateDB(ProofingStateDB):

    ProofingStateClass = LetterProofingState

    def __init__(self, db_uri, db_name='eduid_idproofing_letter'):
        ProofingStateDB.__init__(self, db_uri, db_name)


class EmailProofingStateDB(ProofingStateDB):

    ProofingStateClass = EmailProofingState

    def __init__(self, db_uri, db_name='eduid_emails'):
        ProofingStateDB.__init__(self, db_uri, db_name)

    def get_state_by_eppn_and_email(self, eppn, email, raise_on_missing=True):
        """
        Locate a state in the db given the eppn of the user and the
        email to be verified.

        :param email: email to verify
        :param raise_on_missing: Raise exception if True else return None

        :type email: str | unicode
        :type raise_on_missing: bool

        :return: ProofingStateClass instance | None
        :rtype: ProofingStateClass | None

        :raise self.DocumentDoesNotExist: No user match the search criteria
        :raise self.MultipleDocumentsReturned: More than one user
                                               matches the search criteria
        """
        spec = {'eduPersonPrincipalName': eppn,
                'verification.email': email}
        verifications = self._get_documents_by_filter(spec,
                raise_on_missing=raise_on_missing)

        try:
            if verifications.count() > 1:
                raise MultipleDocumentsReturned("Multiple matching"
                        " documents for {!r}".format(spec))

            if verifications.count() == 1:
                return self.ProofingStateClass(verifications[0])
        except TypeError:
            # no verifications, and do not raise on missing,
            # produce an empty list;
            # and [].count() raises a TypeError
            return None

    def remove_state(self, state):
        """
        :param state: ProofingStateClass object

        :type state: ProofingStateClass
        """
        self.remove_document({'eduPersonPrincipalName': state.eppn,
                        'verification.email': state.verification.email})


class PhoneProofingStateDB(ProofingStateDB):

    ProofingStateClass = PhoneProofingState

    def __init__(self, db_uri, db_name='eduid_phones'):
        ProofingStateDB.__init__(self, db_uri, db_name)

    def get_state_by_eppn_and_mobile(self, eppn, number, raise_on_missing=True):
        """
        Locate a state in the db given the eppn of the user and the
        mobile to be verified.

        :param number: mobile to verify
        :param raise_on_missing: Raise exception if True else return None

        :type number: str | unicode
        :type raise_on_missing: bool

        :return: ProofingStateClass instance | None
        :rtype: ProofingStateClass | None

        :raise self.DocumentDoesNotExist: No user match the search criteria
        :raise self.MultipleDocumentsReturned: More than one user
                                               matches the search criteria
        """
        spec = {'eduPersonPrincipalName': eppn,
                'verification.number': number}
        verifications = self._get_documents_by_filter(spec,
                raise_on_missing=raise_on_missing)
        try:
            if verifications.count() > 1:
                raise MultipleDocumentsReturned("Multiple matching"
                        " documents for {!r}".format(spec))

            if verifications.count() == 1:
                return self.ProofingStateClass(verifications[0])
        except TypeError:
            # no verifications, and do not raise on missing,
            # produce an empty list;
            # and [].count() raises a TypeError
            return None

    def remove_state(self, state):
        """
        :param state: ProofingStateClass object

        :type state: ProofingStateClass
        """
        self.remove_document({'eduPersonPrincipalName': state.eppn,
                              'verification.number': state.verification.number})


class OidcProofingStateDB(ProofingStateDB):

    ProofingStateClass = OidcProofingState

    def __init__(self, db_uri, db_name='eduid_oidc_proofing'):
        ProofingStateDB.__init__(self, db_uri, db_name)

    def get_state_by_oidc_state(self, oidc_state, raise_on_missing=True):
        """
        Locate a state in the db given the user's OIDC state.

        :param oidc_state: OIDC state param
        :param raise_on_missing: Raise exception if True else return None

        :type oidc_state: str | unicode
        :type raise_on_missing: bool

        :return: ProofingStateClass instance | None
        :rtype: ProofingStateClass | None

        :raise self.DocumentDoesNotExist: No user match the search criteria
        :raise self.MultipleDocumentsReturned: More than one user matches the search criteria
        """

        state = self._get_document_by_attr('state', oidc_state, raise_on_missing)
        if state:
            return self.ProofingStateClass(state)


class ProofingUserDB(UserDB):

    UserClass = ProofingUser

    def __init__(self, db_uri, db_name, collection='profiles'):
        super(ProofingUserDB, self).__init__(db_uri, db_name, collection=collection)

    def save(self, user, check_sync=True, old_format=False):
        super(ProofingUserDB, self).save(user, check_sync=check_sync, old_format=old_format)


class LetterProofingUserDB(ProofingUserDB):

    def __init__(self, db_uri, db_name='eduid_idproofing_letter'):
        ProofingUserDB.__init__(self, db_uri, db_name)


class OidcProofingUserDB(ProofingUserDB):

    def __init__(self, db_uri, db_name='eduid_oidc_proofing'):
        ProofingUserDB.__init__(self, db_uri, db_name)


class PhoneProofingUserDB(ProofingUserDB):

    def __init__(self, db_uri, db_name='eduid_phones'):
        ProofingUserDB.__init__(self, db_uri, db_name)


class EmailProofingUserDB(ProofingUserDB):

<<<<<<< HEAD
    def __init__(self, db_uri, db_name='eduid_emails'):
=======
    def __init__(self, db_uri, db_name='eduid_email_proofing'):
        ProofingUserDB.__init__(self, db_uri, db_name)


class LookupMobileProofingUserDB(ProofingUserDB):

    def __init__(self, db_uri, db_name='eduid_lookup_mobile_proofing'):
>>>>>>> 44152a40
        ProofingUserDB.__init__(self, db_uri, db_name)<|MERGE_RESOLUTION|>--- conflicted
+++ resolved
@@ -335,15 +335,11 @@
 
 class EmailProofingUserDB(ProofingUserDB):
 
-<<<<<<< HEAD
     def __init__(self, db_uri, db_name='eduid_emails'):
-=======
-    def __init__(self, db_uri, db_name='eduid_email_proofing'):
         ProofingUserDB.__init__(self, db_uri, db_name)
 
 
 class LookupMobileProofingUserDB(ProofingUserDB):
 
     def __init__(self, db_uri, db_name='eduid_lookup_mobile_proofing'):
->>>>>>> 44152a40
         ProofingUserDB.__init__(self, db_uri, db_name)