# -*- coding: utf-8 -*-
#
# Copyright (c) 2015 NORDUnet A/S
# All rights reserved.
#
#   Redistribution and use in source and binary forms, with or
#   without modification, are permitted provided that the following
#   conditions are met:
#
#     1. Redistributions of source code must retain the above copyright
#        notice, this list of conditions and the following disclaimer.
#     2. Redistributions in binary form must reproduce the above
#        copyright notice, this list of conditions and the following
#        disclaimer in the documentation and/or other materials provided
#        with the distribution.
#     3. Neither the name of the NORDUnet nor the names of its
#        contributors may be used to endorse or promote products derived
#        from this software without specific prior written permission.
#
# THIS SOFTWARE IS PROVIDED BY THE COPYRIGHT HOLDERS AND CONTRIBUTORS
# "AS IS" AND ANY EXPRESS OR IMPLIED WARRANTIES, INCLUDING, BUT NOT
# LIMITED TO, THE IMPLIED WARRANTIES OF MERCHANTABILITY AND FITNESS
# FOR A PARTICULAR PURPOSE ARE DISCLAIMED. IN NO EVENT SHALL THE
# COPYRIGHT HOLDER OR CONTRIBUTORS BE LIABLE FOR ANY DIRECT, INDIRECT,
# INCIDENTAL, SPECIAL, EXEMPLARY, OR CONSEQUENTIAL DAMAGES (INCLUDING,
# BUT NOT LIMITED TO, PROCUREMENT OF SUBSTITUTE GOODS OR SERVICES;
# LOSS OF USE, DATA, OR PROFITS; OR BUSINESS INTERRUPTION) HOWEVER
# CAUSED AND ON ANY THEORY OF LIABILITY, WHETHER IN CONTRACT, STRICT
# LIABILITY, OR TORT (INCLUDING NEGLIGENCE OR OTHERWISE) ARISING IN
# ANY WAY OUT OF THE USE OF THIS SOFTWARE, EVEN IF ADVISED OF THE
# POSSIBILITY OF SUCH DAMAGE.
#

from bson import ObjectId
from bson.errors import InvalidId

from eduid_userdb.db import BaseDB
from eduid_userdb.userdb import UserDB
from eduid_userdb.exceptions import DocumentOutOfSync
from eduid_userdb.proofing import LetterProofingState, OidcProofingState
from eduid_userdb.proofing import EmailProofingState, ProofingUser
<<<<<<< HEAD
from eduid_userdb.proofing import PhoneProofingState
=======
>>>>>>> e9adfc8e
from eduid_userdb.exceptions import MultipleDocumentsReturned

import logging
logger = logging.getLogger(__name__)

__author__ = 'lundberg'


class ProofingStateDB(BaseDB):

    ProofingStateClass = None

    def __init__(self, db_uri, db_name, collection='proofing_data'):
        BaseDB.__init__(self, db_uri, db_name, collection)

    # XXX: Deprecated function that will be removed
    def get_state_by_user_id(self, user_id, eppn, raise_on_missing=True):
        """
        Locate a state in the db given the state's user_id.

        :param user_id: User identifier
        :param eppn: eduPersonPrincipalName
        :param raise_on_missing: Raise exception if True else return None

        :type user_id: bson.ObjectId | str | unicode
        :type eppn: str | unicode
        :type raise_on_missing: bool

        :return: ProofingStateClass instance | None
        :rtype: ProofingStateClass | None

        :raise self.DocumentDoesNotExist: No user match the search criteria
        :raise self.MultipleDocumentsReturned: More than one user matches the search criteria
        """
        if not isinstance(user_id, ObjectId):
            try:
                user_id = ObjectId(user_id)
            except InvalidId:
                return None
        doc = self._get_document_by_attr('user_id', user_id, raise_on_missing)
        if doc:
            # Rewrite state document with eppn instead of user_id
            doc['eduPersonPrincipalName'] = eppn  # Add eppn to data as it was missing
            user_id = doc.pop('user_id')
            proofing_state = self.ProofingStateClass(doc)
            logger.info('Rewriting user_id proofing state to eppn proofing state')
            logger.debug('Proofing state user_id: {!s}'.format(user_id))
            logger.debug('Proofing state eppn: {!s}'.format(eppn))
            self.remove_document({'user_id': user_id})
            logger.info('Removed user_id proofing state')

            # The old document is removed and therefore no sync check is needed
            self.save(proofing_state, check_sync=False)
            logger.info('Saved eppn proofing state')
            return self.get_state_by_eppn(eppn, raise_on_missing)

    def get_state_by_eppn(self, eppn, raise_on_missing=True):
        """
        Locate a state in the db given the state user's eppn.

        :param eppn: eduPersonPrincipalName
        :param raise_on_missing: Raise exception if True else return None

        :type eppn: str | unicode
        :type raise_on_missing: bool

        :return: ProofingStateClass instance | None
        :rtype: ProofingStateClass | None

        :raise self.DocumentDoesNotExist: No user match the search criteria
        :raise self.MultipleDocumentsReturned: More than one user matches the search criteria
        """

        state = self._get_document_by_attr('eduPersonPrincipalName', eppn, raise_on_missing)
        if state:
            return self.ProofingStateClass(state)

    def save(self, state, check_sync=True):
        """

        :param state: ProofingStateClass object
        :param check_sync: Ensure the document hasn't been updated in the database since it was loaded

        :type state: ProofingStateClass
        :type check_sync: bool

        :return:
        """

        modified = state.modified_ts
        state.modified_ts = True  # update to current time
        if modified is None:
            # document has never been modified
            result = self._coll.insert(state.to_dict())
            logging.debug("{!s} Inserted new state {!r} into {!r}): {!r})".format(
                self, state, self._coll_name, result))
        else:
            test_doc = {'eduPersonPrincipalName': state.eppn}
            if check_sync:
                test_doc['modified_ts'] = modified
            result = self._coll.update(test_doc, state.to_dict(), upsert=(not check_sync))
            if check_sync and result['n'] == 0:
                db_ts = None
                db_state = self._coll.find_one({'eduPersonPrincipalName': state.eppn})
                if db_state:
                    db_ts = db_state['modified_ts']
                logging.debug("{!s} FAILED Updating state {!r} (ts {!s}) in {!r}). "
                              "ts in db = {!s}".format(self, state, modified, self._coll_name, db_ts))
                raise DocumentOutOfSync('Stale state object can\'t be saved')

            logging.debug("{!s} Updated state {!r} (ts {!s}) in {!r}): {!r}".format(
                self, state, modified, self._coll_name, result))

    def remove_state(self, state):
        """
        :param state: ProofingStateClass object

        :type state: ProofingStateClass
        """
        self.remove_document({'eduPersonPrincipalName': state.eppn})


class LetterProofingStateDB(ProofingStateDB):

    ProofingStateClass = LetterProofingState

    def __init__(self, db_uri, db_name='eduid_idproofing_letter'):
        ProofingStateDB.__init__(self, db_uri, db_name)


class EmailProofingStateDB(ProofingStateDB):

    ProofingStateClass = EmailProofingState

    def __init__(self, db_uri, db_name='eduid_emails'):
        ProofingStateDB.__init__(self, db_uri, db_name)

    def get_state_by_eppn_and_code(self, eppn, code, raise_on_missing=True):
        """
        Locate a state in the db given the verification code.

        :param code: verification code
        :param raise_on_missing: Raise exception if True else return None

        :type code: str | unicode
        :type raise_on_missing: bool

        :return: ProofingStateClass instance | None
        :rtype: ProofingStateClass | None

        :raise self.DocumentDoesNotExist: No user match the search criteria
        :raise self.MultipleDocumentsReturned: More than one user
                                               matches the search criteria
        """

        spec = {'eduPersonPrincipalName': eppn,
                'verification.verification_code': code}
        verifications = self._get_documents_by_filter(spec,
                raise_on_missing=raise_on_missing)

        if verifications.count() > 1:
            raise MultipleDocumentsReturned("Multiple matching"
                    " documents for {!r}".format(spec))

        return self.ProofingStateClass(verifications[0])

<<<<<<< HEAD

class PhoneProofingStateDB(EmailProofingStateDB):

    ProofingStateClass = PhoneProofingState

    def __init__(self, db_uri, db_name='eduid_phones'):
        ProofingStateDB.__init__(self, db_uri, db_name)

    def get_state_by_mail_and_code(self, mail, code, raise_on_missing=True):
        """
        Locate a state in the db given the verification code.

        :param code: verification code
        :param raise_on_missing: Raise exception if True else return None

        :type code: str | unicode
=======
    def get_state_by_eppn_and_email(self, eppn, email, raise_on_missing=True):
        """
        Locate a state in the db given the eppn of the user and the
        email to be verified.

        :param email: email to verify
        :param raise_on_missing: Raise exception if True else return None

        :type email: str | unicode
>>>>>>> e9adfc8e
        :type raise_on_missing: bool

        :return: ProofingStateClass instance | None
        :rtype: ProofingStateClass | None

        :raise self.DocumentDoesNotExist: No user match the search criteria
        :raise self.MultipleDocumentsReturned: More than one user
                                               matches the search criteria
        """
<<<<<<< HEAD
        spec = {'$or': [
            {'mail': email},
            {'mailAliases': {'$elemMatch': {'email': email}}}
          ],
          'verification': {'verification_code': code}}

        verifications = self._get_documents_by_filter(spec,
                raise_on_missing=raise_on_missing)

        if verifications.count() > 1:
            raise MultipleDocumentsReturned("Multiple matching"
                    " documents for {!r}".format(spec))

        return self.ProofingStateClass(verification[0])
=======
        spec = {'eduPersonPrincipalName': eppn,
                'verification.email': email}
        verifications = self._get_documents_by_filter(spec,
                raise_on_missing=raise_on_missing)

        try:
            if verifications.count() > 1:
                raise MultipleDocumentsReturned("Multiple matching"
                        " documents for {!r}".format(spec))

            if verifications.count() == 1:
                return self.ProofingStateClass(verifications[0])
        except TypeError:
            # no verifications, and do not raise on missing,
            # produce an empty list;
            # and [].count() raises a TypeError
            return None

    def remove_state(self, state):
        """
        :param state: ProofingStateClass object

        :type state: ProofingStateClass
        """
        self.remove_document({'eduPersonPrincipalName': state.eppn,
                        'verification.email': state.verification.email})
>>>>>>> e9adfc8e


class OidcProofingStateDB(ProofingStateDB):

    ProofingStateClass = OidcProofingState

    def __init__(self, db_uri, db_name='eduid_oidc_proofing'):
        ProofingStateDB.__init__(self, db_uri, db_name)

    def get_state_by_oidc_state(self, oidc_state, raise_on_missing=True):
        """
        Locate a state in the db given the user's OIDC state.

        :param oidc_state: OIDC state param
        :param raise_on_missing: Raise exception if True else return None

        :type oidc_state: str | unicode
        :type raise_on_missing: bool

        :return: ProofingStateClass instance | None
        :rtype: ProofingStateClass | None

        :raise self.DocumentDoesNotExist: No user match the search criteria
        :raise self.MultipleDocumentsReturned: More than one user matches the search criteria
        """

        state = self._get_document_by_attr('state', oidc_state, raise_on_missing)
        if state:
            return self.ProofingStateClass(state)


class ProofingUserDB(UserDB):

    UserClass = ProofingUser

    def __init__(self, db_uri, db_name, collection='profiles'):
        super(ProofingUserDB, self).__init__(db_uri, db_name, collection=collection)

    def save(self, user, check_sync=True, old_format=True):
        # XXX old_format default is set to True here
        super(ProofingUserDB, self).save(user, check_sync=check_sync, old_format=old_format)


class LetterProofingUserDB(ProofingUserDB):

    def __init__(self, db_uri, db_name='eduid_idproofing_letter'):
        ProofingUserDB.__init__(self, db_uri, db_name)


class OidcProofingUserDB(ProofingUserDB):

    def __init__(self, db_uri, db_name='eduid_oidc_proofing'):
        ProofingUserDB.__init__(self, db_uri, db_name)<|MERGE_RESOLUTION|>--- conflicted
+++ resolved
@@ -39,10 +39,7 @@
 from eduid_userdb.exceptions import DocumentOutOfSync
 from eduid_userdb.proofing import LetterProofingState, OidcProofingState
 from eduid_userdb.proofing import EmailProofingState, ProofingUser
-<<<<<<< HEAD
 from eduid_userdb.proofing import PhoneProofingState
-=======
->>>>>>> e9adfc8e
 from eduid_userdb.exceptions import MultipleDocumentsReturned
 
 import logging
@@ -209,24 +206,6 @@
 
         return self.ProofingStateClass(verifications[0])
 
-<<<<<<< HEAD
-
-class PhoneProofingStateDB(EmailProofingStateDB):
-
-    ProofingStateClass = PhoneProofingState
-
-    def __init__(self, db_uri, db_name='eduid_phones'):
-        ProofingStateDB.__init__(self, db_uri, db_name)
-
-    def get_state_by_mail_and_code(self, mail, code, raise_on_missing=True):
-        """
-        Locate a state in the db given the verification code.
-
-        :param code: verification code
-        :param raise_on_missing: Raise exception if True else return None
-
-        :type code: str | unicode
-=======
     def get_state_by_eppn_and_email(self, eppn, email, raise_on_missing=True):
         """
         Locate a state in the db given the eppn of the user and the
@@ -236,7 +215,6 @@
         :param raise_on_missing: Raise exception if True else return None
 
         :type email: str | unicode
->>>>>>> e9adfc8e
         :type raise_on_missing: bool
 
         :return: ProofingStateClass instance | None
@@ -246,22 +224,6 @@
         :raise self.MultipleDocumentsReturned: More than one user
                                                matches the search criteria
         """
-<<<<<<< HEAD
-        spec = {'$or': [
-            {'mail': email},
-            {'mailAliases': {'$elemMatch': {'email': email}}}
-          ],
-          'verification': {'verification_code': code}}
-
-        verifications = self._get_documents_by_filter(spec,
-                raise_on_missing=raise_on_missing)
-
-        if verifications.count() > 1:
-            raise MultipleDocumentsReturned("Multiple matching"
-                    " documents for {!r}".format(spec))
-
-        return self.ProofingStateClass(verification[0])
-=======
         spec = {'eduPersonPrincipalName': eppn,
                 'verification.email': email}
         verifications = self._get_documents_by_filter(spec,
@@ -288,7 +250,46 @@
         """
         self.remove_document({'eduPersonPrincipalName': state.eppn,
                         'verification.email': state.verification.email})
->>>>>>> e9adfc8e
+
+
+class PhoneProofingStateDB(EmailProofingStateDB):
+
+    ProofingStateClass = PhoneProofingState
+
+    def __init__(self, db_uri, db_name='eduid_phones'):
+        ProofingStateDB.__init__(self, db_uri, db_name)
+
+    def get_state_by_mail_and_code(self, mail, code, raise_on_missing=True):
+        """
+        Locate a state in the db given the verification code.
+
+        :param code: verification code
+        :param raise_on_missing: Raise exception if True else return None
+
+        :type code: str | unicode
+        :type raise_on_missing: bool
+
+        :return: ProofingStateClass instance | None
+        :rtype: ProofingStateClass | None
+
+        :raise self.DocumentDoesNotExist: No user match the search criteria
+        :raise self.MultipleDocumentsReturned: More than one user
+                                               matches the search criteria
+        """
+        spec = {'$or': [
+            {'mail': email},
+            {'mailAliases': {'$elemMatch': {'email': email}}}
+          ],
+          'verification': {'verification_code': code}}
+
+        verifications = self._get_documents_by_filter(spec,
+                raise_on_missing=raise_on_missing)
+
+        if verifications.count() > 1:
+            raise MultipleDocumentsReturned("Multiple matching"
+                    " documents for {!r}".format(spec))
+
+        return self.ProofingStateClass(verifications[0])
 
 
 class OidcProofingStateDB(ProofingStateDB):
